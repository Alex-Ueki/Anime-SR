--- conflicted
+++ resolved
@@ -30,20 +30,14 @@
 
 class ModelState(callbacks.Callback):
 
-<<<<<<< HEAD
     def __init__(self, io, load_state=True, save_state=True):
+    def __init__(self, io, verbose=False, load_state=True, save_state=True):
 
         self.io = io
         self.save_state = save_state
+        self.verbose = verbose
 
         if load_state and os.path.isfile(io.state_path):
-=======
-    def __init__(self, io, verbose=False):
-
-        self.io = io
-        self.verbose = verbose
-        if os.path.isfile(io.state_path):
->>>>>>> f39eebab
             print('Loading existing .json state')
             with open(io.state_path, 'r') as f:
                 self.state = json.load(f)
@@ -73,15 +67,11 @@
 
         self.state['epoch_count'] += 1
 
-<<<<<<< HEAD
         if self.save_state:
             with open(self.io.state_path, 'w') as f:
                 json.dump(self.state, f, indent=4)
-=======
-        with open(self.io.state_path, 'w') as f:
-            json.dump(self.state, f, indent=4)
+
         if self.verbose: print('Completed epoch', self.state['epoch_count'])
->>>>>>> f39eebab
 
 # GPU : Untested, but may be needed for VDSR
 class AdjustableGradient(callbacks.Callback):
@@ -215,11 +205,7 @@
 
         # Set up the model state. Can potentially load saved state.
 
-<<<<<<< HEAD
-        model_state = ModelState(self.io, load_state=load_state, save_state=save_state)
-=======
-        model_state = ModelState(self.io, verbose=False)
->>>>>>> f39eebab
+        model_state = ModelState(self.io, verbose=False, load_state=load_state, save_state=save_state)
 
         # If we have trained previously, set up the model checkpoint so it won't save
         # until it finds something better. Otherwise, it would always save the results
@@ -499,12 +485,7 @@
         self.model = model
         return model
 
-<<<<<<< HEAD
 # Parental Unit Pathetic Super-Resolution Model (elu vs. relu test)
-=======
-# Parental Unit Pathetic Super-Resolution Model
-# Over-taken by GPU to test elu on BasicSR
->>>>>>> f39eebab
 
 class PUPSR(BaseSRCNNModel):
 
@@ -516,18 +497,11 @@
 
     def create_model(self, load_weights):
 
-<<<<<<< HEAD
         a = Input(shape=self.io.image_shape)
         b = Conv2D(64, (9, 9), activation='elu', padding='same')(a)
         c = Conv2D(32, (1, 1), activation='elu', padding='same')(b)
         d = Conv2D(self.io.channels, (5, 5), padding='same')(c)
         model = Model(a, d)
-=======
-        model.add(Conv2D(64, (9, 9), activation='elu',
-                         padding='same', input_shape=self.io.image_shape))
-        model.add(Conv2D(32, (1, 1), activation='elu', padding='same'))
-        model.add(Conv2D(self.io.channels, (5, 5), padding='same'))
->>>>>>> f39eebab
 
         print(a)
         print(b)
@@ -750,5 +724,5 @@
 models.update(testmodels) # Adds test models in all
 
 """
-     TODO : Genetic Models section 
+     TODO : Genetic Models section
 """